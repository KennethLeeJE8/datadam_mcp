--- conflicted
+++ resolved
@@ -271,19 +271,11 @@
     "extract-personal-data",
     {
       title: "Extract Personal Data by Category",
-<<<<<<< HEAD
       description: "Extract groups of similar entries by category from a specific user profile or all profiles. TRIGGER: Use this tool when users ask for 'my {category}' (e.g., 'my books', 'my contacts') to retrieve all items in that category. A single category is mandatory for broad collection retrieval. Tags are optional and used for further filtering within the category (e.g., ['family', 'work'] for contacts, ['sci-fi', 'fantasy'] for books). This complements the search tool for category-specific retrieval.",
       inputSchema: {
         category: getCategorySchema(),
         tags: z.array(z.string()).optional().describe("Optional: Multiple tags to filter entries within the category. Tags are used for further filtering (e.g., ['family', 'work'] for contacts, ['sci-fi', 'fantasy'] for books). Use singular forms for tags."),
         userId: z.string().optional().describe("Optional: Specify which user profile to extract from"),
-=======
-      description: "Extract collections of similar items by category (e.g., all books, all contacts). Use tags as optional filters to narrow down results within categories (e.g., 'family' within contacts, 'sci-fi' within books). Categories are broad collections, while tags provide specific metadata filtering.",
-      inputSchema: {
-        category: z.enum(['contacts', 'basic_information', 'digital_products', 'preferences', 'interests', 'favorite_authors', 'books', 'documents']).describe("Required: Single category to extract from (e.g., 'books' for all books, 'contacts' for all contacts)"),
-        tags: z.array(z.string()).optional().describe("Optional: Additional metadata filters to narrow results within the selected categories (e.g., ['family'], ['work'], ['sci-fi']). Do not use category names as tags."),
-        userId: z.string().optional().describe("Optional: Specify which user profile to extract from. If omitted, searches all profiles."),
->>>>>>> b075f8da
         filters: z.record(z.any()).optional().describe("Optional: Additional filtering criteria"),
         limit: z.number().min(1).max(100).default(50).describe("Maximum number of records"),
         offset: z.number().min(0).default(0).describe("Pagination offset")
@@ -308,15 +300,9 @@
           };
         }
         const { data: results, error } = await supabase.rpc('extract_personal_data', {
-<<<<<<< HEAD
           p_category: category,
           p_tags: (tags && tags.length > 0) ? tags : null,
           p_user_id: userId || null,
-=======
-          p_tags: (tags && tags.length > 0) ? tags : null,
-          p_user_id: userId || null,
-          p_categories: [category],
->>>>>>> b075f8da
           p_filters: filters || null,
           p_limit: limit,
           p_offset: offset
@@ -338,11 +324,7 @@
           return {
             content: [{
               type: "text",
-<<<<<<< HEAD
               text: `No personal data found${filterInfo}`
-=======
-              text: `No personal data found in category: ${category}${tags ? ` with tags: ${tags.join(', ')}` : ''}`
->>>>>>> b075f8da
             }]
           };
         }
@@ -363,11 +345,7 @@
         return {
           content: [{
             type: "text",
-<<<<<<< HEAD
             text: `Found ${results.length} items with tags [${tags?.join(', ') || 'none'}]:\n\n${resultText}`
-=======
-            text: `Found ${results.length} items in category '${category}'${tags ? ` with tags [${tags.join(', ')}]` : ''}:\n\n${resultText}`
->>>>>>> b075f8da
           }]
         };
       } catch (error) {
